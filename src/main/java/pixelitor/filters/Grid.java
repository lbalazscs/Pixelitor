--- conflicted
+++ resolved
@@ -29,17 +29,6 @@
  */
 public class Grid extends ShapeFilter {
     private static final int TYPE_RECTANGLE = 0;
-<<<<<<< HEAD
-    private static final int TYPE_TRIANGLE = 1;
-    private static final int TYPE_HEXAGON = 2;
-    private static final int TYPE_FISH_SCALE = 3;
-
-    private final IntChoiceParam type = new IntChoiceParam("Type", new Item[]{
-            new Item("Rectangle", TYPE_RECTANGLE),
-            new Item("Triangle", TYPE_TRIANGLE),
-            new Item("Hexagon", TYPE_HEXAGON),
-            new Item("Fish Scales", TYPE_FISH_SCALE)
-=======
     private static final int TYPE_HEXAGON = 1;
     private static final int TYPE_TRIANGLE = 2;
     private static final int TYPE_DIAMOND = 3;
@@ -53,10 +42,9 @@
         new Item("Diamonds", TYPE_DIAMOND),
         new Item("Fish Scales", TYPE_FISH_SCALE),
         new Item("Dragon Scales", TYPE_DRAGON_SCALE)
->>>>>>> f5fd6492
     });
     private final GroupedRangeParam divisions = new GroupedRangeParam(
-            "Divisions", 1, 4, 49, false);
+        "Divisions", 1, 4, 49, false);
 
     public Grid() {
         addParamsToFront(type, divisions);
@@ -67,15 +55,10 @@
         return switch (type.getValue()) {
             case TYPE_RECTANGLE -> createRectangularGrid(width, height);
             case TYPE_HEXAGON -> createHexagonalGrid(width, height);
-<<<<<<< HEAD
-            case TYPE_TRIANGLE -> createTriangularGrid(width, height);
-            case TYPE_FISH_SCALE -> createFishScaleGrid(width, height);
-=======
             case TYPE_TRIANGLE -> createTriangularGrid(width, height, false);
             case TYPE_DIAMOND -> createTriangularGrid(width, height, true);
             case TYPE_FISH_SCALE -> createScalesGrid(width, height, false);
             case TYPE_DRAGON_SCALE -> createScalesGrid(width, height, true);
->>>>>>> f5fd6492
             default -> throw new IllegalStateException("Unexpected value: " + type.getValue());
         };
     }
@@ -88,13 +71,8 @@
 
         //                      /\
         // Width and height of /  \
-<<<<<<< HEAD
-        double cellW = width / (double) verDiv;
-        double cellH = height / (double) horDiv;
-=======
         double cellW = width / (double) horDiv;
         double cellH = height / (double) verDiv;
->>>>>>> f5fd6492
 
         // Adding the line below just to relate stuff with Hexagonal Grid.
         // Though i dont expect anyone to understand most of it...
@@ -117,42 +95,25 @@
         int horSeg = (int) (horShift / cellW);
         int verSeg = (int) (verShift / (2 * cellH));
 
-<<<<<<< HEAD
-        for (int i = -2 - horSeg; i < verDiv - horSeg + 1; i++) {
-            for (int j = -2 * (verSeg + 1); j < horDiv - 2 * (verSeg - 2); j += 2) {
-=======
         for (int i = -2 - horSeg; i < horDiv - horSeg + 1; i++) {
             for (int j = -2 * (verSeg + 1); j < verDiv - 2 * (verSeg - 2); j += 2) {
->>>>>>> f5fd6492
                 baselessTriangle(shape, i * cellW, j * cellH, cellW, cellH);
                 baselessTriangle(shape, i * cellW + cellInterval, (j + 1) * cellH, cellW, cellH);
             }
         }
 
-<<<<<<< HEAD
-        verSeg *= 2;
-
-        // _ lines
-        for (int i = -verSeg - 1; i < horDiv - verSeg + 2; i++) {
-            line(shape, -horShift, i * cellH, width - horShift, i * cellH);
-=======
         // _ lines
         if (!diamond) {
             verSeg *= 2;
             for (int i = -verSeg - 1; i < verDiv - verSeg + 2; i++) {
                 line(shape, -horShift, i * cellH, width - horShift, i * cellH);
             }
->>>>>>> f5fd6492
-        }
-
-        return shape;
-    }
-
-<<<<<<< HEAD
-    private void baselessTriangle(Path2D shape, double x, double y, double width, double height) {
-=======
+        }
+
+        return shape;
+    }
+
     private static void baselessTriangle(Path2D shape, double x, double y, double width, double height) {
->>>>>>> f5fd6492
         shape.moveTo(x, y);
         shape.lineTo(x + width / 2, y - height);
         shape.lineTo(x + width, y);
@@ -167,13 +128,8 @@
         int horDiv = divisions.getValue(0);
         int verDiv = divisions.getValue(1);
 
-<<<<<<< HEAD
-        double cellW = width / (double) verDiv;
-        double cellH = height / (double) horDiv;
-=======
         double cellW = width / (double) horDiv;
         double cellH = height / (double) verDiv;
->>>>>>> f5fd6492
 
         // Number of extra segments (lines) to be drawn
         // in order to cope up with transform shifts.
@@ -187,21 +143,13 @@
         int verSeg = (int) (verShift / cellH);
 
         // horizontal _ lines
-<<<<<<< HEAD
-        for (int i = -verSeg; i < horDiv - verSeg + 1; i++) {
-=======
         for (int i = -verSeg; i < verDiv - verSeg + 1; i++) {
->>>>>>> f5fd6492
             double lineY = i * cellH;
             line(shape, -horShift, lineY, width - horShift, lineY);
         }
 
         // vertical | lines
-<<<<<<< HEAD
-        for (int i = -horSeg; i < verDiv - horSeg + 1; i++) {
-=======
         for (int i = -horSeg; i < horDiv - horSeg + 1; i++) {
->>>>>>> f5fd6492
             double lineX = i * cellW;
             line(shape, lineX, -verShift, lineX, height - verShift);
         }
@@ -222,13 +170,8 @@
 
         //                       ___
         // Width and Height of  /   \
-<<<<<<< HEAD
-        double cellW = 2.0 * width / (3 * verDiv - 1);
-        double cellH = height / (double) horDiv;
-=======
         double cellW = 2.0 * width / (3 * horDiv - 1);
         double cellH = height / (double) verDiv;
->>>>>>> f5fd6492
 
         //                          ___     ___     ___
         // Cell space is Width of  /   \___/   \___/   \___
@@ -246,13 +189,8 @@
         int horSeg = (int) (horShift / cellW);
         int verSeg = (int) (verShift / (2 * cellH));
 
-<<<<<<< HEAD
-        for (int i = -2 - horSeg; i < verDiv - horSeg + 1; i++) {
-            for (int j = -2 * (verSeg + 1); j < horDiv - 2 * (verSeg - 2); j += 2) {
-=======
         for (int i = -2 - horSeg; i < horDiv - horSeg + 1; i++) {
             for (int j = -2 * (verSeg + 1); j < verDiv - 2 * (verSeg - 2); j += 2) {
->>>>>>> f5fd6492
                 hexagonTopHalf(shape, i * cellSpace, j * cellH, cellW, cellH);
                 hexagonTopHalf(shape, i * cellSpace + cellInterval, (j + 1) * cellH, cellW, cellH);
             }
@@ -261,36 +199,21 @@
         return shape;
     }
 
-<<<<<<< HEAD
-    private void hexagonTopHalf(Path2D shape, double x, double y, double width, double height) {
-=======
     private static void hexagonTopHalf(Path2D shape, double x, double y, double width, double height) {
->>>>>>> f5fd6492
         shape.moveTo(x, y);
         shape.lineTo(x + width / 4, y - height);
         shape.lineTo(x + 3 * width / 4, y - height);
         shape.lineTo(x + width, y);
     }
 
-<<<<<<< HEAD
-    private Shape createFishScaleGrid(int width, int height) {
-=======
     private Shape createScalesGrid(int width, int height, boolean dragon) {
->>>>>>> f5fd6492
-        Path2D shape = new Path2D.Double();
-
-        int horDiv = divisions.getValue(0);
-        int verDiv = divisions.getValue(1);
-
-<<<<<<< HEAD
-        double cellW = width / (double) verDiv;
-        double cellH = height / (double) horDiv;
-
-        // double cellSpace = cellW;
-=======
+        Path2D shape = new Path2D.Double();
+
+        int horDiv = divisions.getValue(0);
+        int verDiv = divisions.getValue(1);
+
         double cellW = width / (double) horDiv;
         double cellH = height / (double) verDiv;
->>>>>>> f5fd6492
 
         double cellInterval = cellW / 2;
 
@@ -300,31 +223,16 @@
         int horSeg = (int) (horShift / cellW);
         int verSeg = (int) (verShift / (2 * cellH));
 
-<<<<<<< HEAD
-        for (int i = -2 - horSeg; i < verDiv - horSeg + 1; i++) {
-            for (int j = -2 * (verSeg + 1); j < horDiv - 2 * (verSeg - 2); j += 2) {
-                halfCircle(shape, i * cellW, j * cellH, cellW, cellH);
-                halfCircle(shape, i * cellW + cellInterval, (j + 1) * cellH, cellW, cellH);
-=======
         for (int i = -2 - horSeg; i < horDiv - horSeg + 1; i++) {
             for (int j = -2 * (verSeg + 1); j < verDiv - 2 * (verSeg - 2); j += 2) {
                 scale(shape, i * cellW, j * cellH, cellW, cellH, dragon);
                 scale(shape, i * cellW + cellInterval, (j + 1) * cellH, cellW, cellH, dragon);
->>>>>>> f5fd6492
-            }
-        }
-
-        return shape;
-    }
-
-<<<<<<< HEAD
-    private void halfCircle(Path2D shape, double x, double y, double w, double h) {
-        shape.moveTo(x, y - h);
-        shape.curveTo(
-                x + w / 4, y + h / 3,
-                x + 3 * w / 4, y + h / 3,
-                x + w, y - h
-=======
+            }
+        }
+
+        return shape;
+    }
+
     private static void scale(Path2D shape, double x, double y, double w, double h, boolean dragon) {
         shape.moveTo(x, y - h);
 
@@ -340,7 +248,6 @@
             cp1X, y + h / 3,
             cp2X, y + h / 3,
             x + w, y - h
->>>>>>> f5fd6492
         );
     }
 }